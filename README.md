# **LaMMA-P: Generalizable Multi-Agent Long-Horizon Task Allocation and Planning with LM-Driven PDDL Planner**

This is the official repository for the LaMMA-P codebase. It includes instructions for configuring and running LaMMA-P on the MAT-THOR datasets in the AI2-THOR simulator. It is accepted as a conference paper by the IEEE International Conference on Robotics and Automation (ICRA), Atlanta, 2025.


[Project Website](https://lamma-p.github.io/) | [Paper](https://arxiv.org/abs/2409.20560) | [Video](https://www.youtube.com/watch?v=1edDuJbk_uk)

<img src="docs/motivation.png" width="100%"/>

**Abstract:** Language models (LMs) possess a strong capability to comprehend natural language, making them effective in translating human instructions into detailed plans for simple robot tasks. Nevertheless, it remains a significant challenge to handle long-horizon tasks, especially in subtask identification and allocation for cooperative heterogeneous robot teams. To address this issue, we propose a Language Model-Driven Multi-Agent PDDL Planner (LaMMA-P), a novel multi-agent task planning framework that achieves state-of-the-art performance on long-horizon tasks. LaMMA-P integrates the strengths of the LMs’ reasoning capability and the traditional heuristic search planner to achieve a high success rate and efficiency while demonstrating strong generalization across tasks. Additionally, we create MAT-THOR, a comprehensive benchmark that features household tasks with two different levels of complexity based on the AI2-THOR environment. The experimental results demonstrate that LaMMA-P achieves a 105% higher success rate and 36% higher efficiency than existing LM-based multi-agent planners.

## Code Organization
Below are the details of various important directories 
- `resources/`: Contains robot definitions and PDDL domain files
- `scripts/`: Main execution scripts adapted from [SMART-LLM](https://github.com/SMARTlab-Purdue/SMART-LLM)
- `data/`: Test datasets and example tasks extended from [SMART-LLM](https://github.com/SMARTlab-Purdue/SMART-LLM)
- `downward/`: Fast Downward planner from [Fast Downward](https://github.com/aibasel/downward/)

## Datasets
The repository includes various commands and robots with different skill sets for heterogeneous robot tasks:

- Test tasks: `data/final_test/`
- Robot definitions: `resources/robots.py`
- Floor plans: Refer to [AI2Thor Demo](https://ai2thor.allenai.org/demo) for layouts

## Environment Setup
### 1. Environment Setup

Create a conda environment (or virtualenv):
```bash
conda create -n lammap python==3.9
conda activate lammap
```

Install dependencies:
```bash
pip install -r requirements.txt
```

### 2. Fast Downward Planner Setup
The project requires the [Fast Downward Planner](https://github.com/aibasel/downward/). Follow these steps to set it up:

1. Clone the Fast Downward repository as a submodule:
```bash
git submodule update --init --recursive
cd downward
```

2. Build the planner:
```bash
./build.py
```

3. Verify the installation:
```bash
./fast-downward.py --help
```

### 3. OpenAI API Setup
The code relies on OpenAI's API for LLM functionality. To set this up:

1. Create an API Key at https://platform.openai.com/
2. Create a file named `api_key.txt` in the root folder
3. Paste your OpenAI API Key in the file

## Quickstart

### 1. Generate PDDL Plans
To generate PDDL plans for tasks in AI2Thor floor plans, run:
```bash
python scripts/pddlrun_llmseparate.py --floor-plan <floor_plan_no>
```

Additional parameters:
- `--gpt-version`: Choose between 'gpt-3.5-turbo', 'gpt-4o', 'gpt-3.5-turbo-16k' (default: 'gpt-4o')
- `--prompt-decompse-set`: Set decomposition prompt set (default: 'pddl_train_task_decomposesep')
- `--prompt-allocation-set`: Set allocation prompt set (default: 'pddl_train_task_allocationsep')

The script will:
1. Decompose the high-level task into subtasks
2. Generate PDDL problem files for each subtask
3. Run the Fast Downward planner on each subtask
4. Combine the solutions into a complete plan

Output files are stored in the `logs` directory, organized by timestamp and task name.

### 2. Execute Plans in AI2Thor
To execute the generated plans in the AI2Thor environment:
Convert the target plan into code
```bash
<<<<<<< HEAD
python scripts/plantocode.py --logs-dir ./logs --validate-code
=======
python plantocode.py --logs-dir ./logs --validate-code

>>>>>>> cb00d888
```
then, 
```bash
python scripts/execute_plan.py --command <log_folder_name>
```

Replace `<log_folder_name>` with the specific folder name in the `logs` directory containing your generated plan.

## Citation
If you find this work useful for your research, please consider citing:
```bibtex
@inproceedings{zhang2025lamma,
  title={LaMMA-P: Generalizable Multi-Agent Long-Horizon Task Allocation and Planning with LM-Driven PDDL Planner},
  author={Zhang, Xiaopan and Qin, Hao and Wang, Fuquan and Dong, Yue and Li, Jiachen},
  booktitle={2025 IEEE International Conference on Robotics and Automation (ICRA)},
  year={2025},
  organization={IEEE}
}
```

## Acknowledgement

We sincerely thank the researchers and developers for [SMART-LLM](https://github.com/SMARTlab-Purdue/SMART-LLM), [AI2THOR](https://github.com/allenai/ai2thor), and [Fast Downward](https://github.com/aibasel/downward/) for their amazing work.<|MERGE_RESOLUTION|>--- conflicted
+++ resolved
@@ -88,18 +88,13 @@
 To execute the generated plans in the AI2Thor environment:
 Convert the target plan into code
 ```bash
-<<<<<<< HEAD
-python scripts/plantocode.py --logs-dir ./logs --validate-code
-=======
 python plantocode.py --logs-dir ./logs --validate-code
 
->>>>>>> cb00d888
 ```
 then, 
 ```bash
 python scripts/execute_plan.py --command <log_folder_name>
 ```
-
 Replace `<log_folder_name>` with the specific folder name in the `logs` directory containing your generated plan.
 
 ## Citation
